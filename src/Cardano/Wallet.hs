--- conflicted
+++ resolved
@@ -49,7 +49,6 @@
     ( Wallet, applyBlock, getState, initWallet )
 import Cardano.Wallet.Primitive.Signing
 import Cardano.Wallet.Primitive.Types
-<<<<<<< HEAD
     ( Address
     , Block (..)
     , Tx (..)
@@ -60,15 +59,12 @@
     , WalletMetadata (..)
     , WalletName (..)
     )
-=======
-    ( Block (..), WalletId (..), WalletMetadata (..), WalletName (..) )
 import Control.Exception
     ( Exception )
 import Control.Monad
     ( (>=>) )
 import Control.Monad.Fail
     ( MonadFail )
->>>>>>> 8ea873fb
 import Control.Monad.IO.Class
     ( liftIO )
 import Control.Monad.Trans.Except
@@ -180,11 +176,6 @@
                 fail $ "couldn't find worker wallet: " <> show wid
             Just cp -> do
                 let nonEmpty = not . null . transactions
-<<<<<<< HEAD
-                return $ foldl' (flip applyBlock) cp (filter nonEmpty blocks)
-        putCheckpoint db (PrimaryKey wid) cp'
-
-=======
                 let applyOne (txs, cp') b = (txs <> txs', cp'') where
                         (txs', cp'') = applyBlock b cp'
                 return $ foldl' applyOne (mempty, cp) (filter nonEmpty blocks)
@@ -203,5 +194,4 @@
     Left e ->
         fail $ "unexpected error: " <> show e
     Right a ->
-        return a
->>>>>>> 8ea873fb
+        return a