{-# LANGUAGE AllowAmbiguousTypes #-}
{-# LANGUAGE DataKinds #-}
{-# LANGUAGE FlexibleContexts #-}
{-# LANGUAGE NamedFieldPuns #-}
{-# LANGUAGE NumericUnderscores #-}
{-# LANGUAGE OverloadedLabels #-}
{-# LANGUAGE QuasiQuotes #-}
{-# LANGUAGE ScopedTypeVariables #-}
{-# LANGUAGE TupleSections #-}
{-# LANGUAGE TypeApplications #-}
{-# LANGUAGE TypeFamilies #-}

module Test.Integration.Scenario.API.Byron.Migrations
    ( spec
    ) where

import Prelude

import Cardano.Wallet.Address.Encoding
    ( encodeAddress
    )
import Cardano.Wallet.Api.Types
    ( ApiAddress
    , ApiByronWallet
    , ApiT (..)
    , ApiTransaction
    , ApiTxInput (source)
    , ApiUtxoStatistics
    , ApiWallet
    , ApiWalletMigrationPlan (..)
    , WalletStyle (..)
    )
import Cardano.Wallet.Api.Types.Amount
    ( ApiAmount (ApiAmount)
    )
<<<<<<< HEAD
import Cardano.Wallet.Api.Types.Error
    ( ApiErrorInfo (..)
    , ApiErrorNoSuchWallet (ApiErrorNoSuchWallet)
=======
import Cardano.Wallet.Api.Types.Era
    ( ApiEra (..)
>>>>>>> 0d3a9b0e
    )
import Cardano.Wallet.Primitive.NetworkId
    ( HasSNetworkId (..)
    )
import Cardano.Wallet.Primitive.Types.Tx.TxMeta
    ( TxStatus (..)
    )
import Control.Monad
    ( forM_
    , void
    , when
    )
import Control.Monad.IO.Class
    ( liftIO
    )
import Control.Monad.Trans.Resource
    ( runResourceT
    )
import Data.Functor
    ( (<&>)
    )
import Data.Generics.Internal.VL.Lens
    ( view
    , (^.)
    )
import Data.Maybe
    ( mapMaybe
    )
import Data.Text
    ( Text
    )
import Data.Word
    ( Word64
    )
import Test.Hspec
    ( SpecWith
    , describe
    , shouldBe
    , shouldSatisfy
    )
import Test.Hspec.Extra
    ( it
    )
import Test.Integration.Framework.DSL
    ( Context (..)
    , Headers (..)
    , Payload (..)
    , decodeErrorInfo
    , emptyIcarusWallet
    , emptyRandomWallet
    , emptyWallet
    , eventually
    , expectErrorMessage
    , expectField
    , expectResponseCode
    , fixtureIcarusWallet
    , fixturePassphrase
    , fixtureRandomWallet
    , getFromResponse
    , icarusAddresses
    , json
    , listAddresses
    , postByronWallet
    , randomAddresses
    , request
    , unsafeRequest
    , unsafeResponse
    , verify
    , waitForTxImmutability
    , walletId
    , (.>)
    )
import Test.Integration.Framework.TestData
    ( errMsg403NothingToMigrate
    , errMsg403WrongPass
    )

import qualified Cardano.Faucet.Mnemonics as Mnemonics
import qualified Cardano.Wallet.Api.Link as Link
import qualified Cardano.Wallet.Api.Types as ApiTypes
import qualified Data.Map.Strict as Map
import qualified Network.HTTP.Types.Status as HTTP
import qualified Test.Hspec.Expectations.Lifted as Lifted

spec :: forall n. HasSNetworkId n => SpecWith Context
spec = describe "BYRON_MIGRATIONS" $ do

    let byronCreateMigrationPlan01 fixtureByronWallet ctx = runResourceT $ do
            sourceWallet <- fixtureByronWallet ctx
            targetWallet <- emptyWallet ctx
            targetAddresses <- listAddresses @n ctx targetWallet
            let targetAddressIds = targetAddresses <&>
                    \(ApiTypes.ApiAddressWithPath addrId _ _) -> addrId
            let ep = Link.createMigrationPlan @'Byron sourceWallet
            response <- request @(ApiWalletMigrationPlan n) ctx ep Default
                (Json [json|{addresses: #{targetAddressIds}}|])
            verify response
                [ expectResponseCode HTTP.status202
                , expectField (#totalFee . #toNatural)
                    (`shouldBe`
                        if _mainEra ctx >= ApiBabbage
                        then 334_100
                        else 333_900)
                , expectField (#selections)
                    ((`shouldBe` 1) . length)
                , expectField (#balanceSelected . #ada)
                    (`shouldBe` ApiAmount 1_000_000_000_000)
                , expectField (#balanceLeftover . #ada)
                    (`shouldBe` ApiAmount 0)
                ]

    it "BYRON_CREATE_MIGRATION_PLAN_01r \
        \- Can create a migration plan for a random wallet." $
            byronCreateMigrationPlan01 fixtureRandomWallet

    it "BYRON_CREATE_MIGRATION_PLAN_01i \
        \- Can create a migration plan for an Icarus wallet." $
            byronCreateMigrationPlan01 fixtureRandomWallet

    let byronCreateMigrationPlan02 emptyByronWallet ctx = runResourceT $ do
            sourceWallet <- emptyByronWallet ctx
            targetWallet <- emptyWallet ctx
            targetAddresses <- listAddresses @n ctx targetWallet
            let targetAddressIds = targetAddresses <&>
                    (\(ApiTypes.ApiAddressWithPath addrId _ _) -> addrId)
            let ep = Link.createMigrationPlan @'Byron sourceWallet
            response <- request @(ApiWalletMigrationPlan n) ctx ep Default
                (Json [json|{addresses: #{targetAddressIds}}|])
            verify response
                [ expectResponseCode HTTP.status403
                , expectErrorMessage
                    (errMsg403NothingToMigrate $ sourceWallet ^. walletId)
                ]

    it "BYRON_CREATE_MIGRATION_PLAN_02r \
        \- Cannot create plan for empty wallet." $
            byronCreateMigrationPlan02 emptyRandomWallet

    it "BYRON_CREATE_MIGRATION_PLAN_02i \
        \- Cannot create plan for empty wallet." $
            byronCreateMigrationPlan02 emptyIcarusWallet

    it "BYRON_CREATE_MIGRATION_PLAN_03 - \
        \Cannot create plan for Shelley wallet using Byron endpoint."
        $ \ctx -> runResourceT $ do
            sourceWallet <- emptyWallet ctx
            targetWallet <- emptyWallet ctx
            targetAddresses <- listAddresses @n ctx targetWallet
            let targetAddressIds = targetAddresses <&>
                    (\(ApiTypes.ApiAddressWithPath addrId _ _) -> addrId)
            let ep = Link.createMigrationPlan @'Byron sourceWallet
            response <- request @(ApiWalletMigrationPlan n) ctx ep Default
                (Json [json|{addresses: #{targetAddressIds}}|])
            verify response
                [ expectResponseCode HTTP.status404
                ]
            decodeErrorInfo response `Lifted.shouldBe`
                NoSuchWallet (ApiErrorNoSuchWallet $ sourceWallet ^. #id)

    it "BYRON_CREATE_MIGRATION_PLAN_04 - \
        \Cannot create a plan for a wallet that only contains dust."
        $ \ctx -> runResourceT $ do
            -- NOTE:
            -- Special mnemonic for wallet that has dust
            -- (5 UTxOs with 60 lovelace each)
            let mnemonicSentence =
                    [ "suffer", "decorate", "head", "opera", "yellow", "debate"
                    , "visa", "fire", "salute", "hybrid", "stone", "smart"
                    ] :: [Text]
            let payloadRestore = Json [json| {
                    "name": "Dust Byron Wallet",
                    "mnemonic_sentence": #{mnemonicSentence},
                    "passphrase": #{fixturePassphrase},
                    "style": "random"
                    } |]
            sourceWallet <- unsafeResponse <$>
                postByronWallet ctx payloadRestore
            eventually "sourceWallet contains dust" $
                request @ApiByronWallet ctx
                    (Link.getWallet @'Byron sourceWallet) Default Empty
                    >>= flip verify
                    [ expectField (#balance . #available . #toNatural)
                        (.> 0)
                    ]

            targetWallet <- emptyWallet ctx
            targetAddresses <- listAddresses @n ctx targetWallet
            let targetAddressIds = targetAddresses <&>
                    (\(ApiTypes.ApiAddressWithPath addrId _ _) -> addrId)
            let ep = Link.createMigrationPlan @'Byron sourceWallet
            response <- request @(ApiWalletMigrationPlan n) ctx ep Default
                (Json [json|{addresses: #{targetAddressIds}}|])
            verify response
                [ expectResponseCode HTTP.status403
                , expectErrorMessage
                    (errMsg403NothingToMigrate $ sourceWallet ^. walletId)
                ]

    let byronCreateMigrationPlan05 fixtureByronWallet ctx = runResourceT $ do
            sourceWallet <- fixtureByronWallet ctx
            targetWallet <- emptyWallet ctx
            targetAddresses <- listAddresses @n ctx targetWallet
            let targetAddressIds = targetAddresses <&>
                    (\(ApiTypes.ApiAddressWithPath addrId _ _) -> addrId)
            let ep = Link.createMigrationPlan @'Byron sourceWallet
            response1 <- request @(ApiWalletMigrationPlan n) ctx ep Default
                (Json [json|{addresses: #{targetAddressIds}}|])
            response2 <- request @(ApiWalletMigrationPlan n) ctx ep Default
                (Json [json|{addresses: #{targetAddressIds}}|])
            expectResponseCode HTTP.status202 response1
            expectResponseCode HTTP.status202 response2
            expectField (#selections) ((.> 0) . length) response1
            expectField (#selections) ((.> 0) . length) response2
            case (snd response1, snd response2) of
                (Right plan1, Right plan2) ->
                    liftIO $ plan1 `shouldBe` plan2
                _ -> error "Unable to compare plans."

    it "BYRON_CREATE_MIGRATION_PLAN_05r \
        \- Creating a plan is deterministic." $
            byronCreateMigrationPlan05 fixtureRandomWallet

    it "BYRON_CREATE_MIGRATION_PLAN_05i \
        \- Creating a plan is deterministic." $
            byronCreateMigrationPlan05 fixtureIcarusWallet

    describe "BYRON_MIGRATE_01 - \
        \After a migration operation successfully completes, the correct \
        \amounts eventually become available in the target wallet for an \
        \arbitrary number of specified addresses, and the balance of the \
        \source wallet is completely depleted."
        $ do
            testAddressCycling "Random" fixtureRandomWallet  1
            testAddressCycling "Random" fixtureRandomWallet  3
            testAddressCycling "Random" fixtureRandomWallet 10
            testAddressCycling "Icarus" fixtureIcarusWallet  1
            testAddressCycling "Icarus" fixtureIcarusWallet  3
            testAddressCycling "Icarus" fixtureIcarusWallet 10

    it "BYRON_MIGRATE_02 - \
        \Can migrate a large wallet requiring more than one transaction."
        $ \ctx -> runResourceT @IO $ do

        -- NOTE:
        --
        -- Special mnemonic to which 200 legacy coins are attached in the
        -- genesis file.
        --
        -- Out of these 200 coins:
        --
        --  - 100 coins are each worth 1 lovelace, and are expected to be
        --    treated as dust.
        --  - 100 coins are each worth 10,000,000,000 lovelace.
        --
        let sourceWalletMnemonic =
                ["collect", "fold", "file", "clown"
                , "injury", "sun", "brass", "diet"
                , "exist", "spike", "behave", "clip"
                ] :: [Text]
        sourceWallet <- unsafeResponse <$> postByronWallet ctx
            (Json [json|{
                "name": "Big Byron Wallet",
                "mnemonic_sentence": #{sourceWalletMnemonic},
                "passphrase": #{fixturePassphrase},
                "style": "random"
            }|])
        sourceBalance <- eventually "Source wallet balance is correct." $ do
            response <- request @ApiByronWallet ctx
                (Link.getWallet @'Byron sourceWallet) Default Empty
            verify response
                [ expectField (#balance . #available . #toNatural)
                    (`shouldBe` 1_000_000_000_100)
                ]
            return $ getFromResponse
                (#balance . #available . #toNatural) response

        -- Create an empty target wallet:
        targetWallet <- emptyWallet ctx
        targetAddresses <- listAddresses @n ctx targetWallet
        let targetAddressIds = targetAddresses <&>
                (\(ApiTypes.ApiAddressWithPath addrId _ _) -> addrId)

        -- Compute the expected migration plan:
        responsePlan <- request @(ApiWalletMigrationPlan n) ctx
            (Link.createMigrationPlan @'Byron sourceWallet) Default
            (Json [json|{addresses: #{targetAddressIds}}|])
        verify responsePlan
            [ expectResponseCode HTTP.status202
            , expectField
                (#totalFee . #toNatural)
                (`shouldBe`
                    if _mainEra ctx >= ApiBabbage
                    then 2_460_200
                    else 2_459_800)
            , expectField
                (#selections)
                ((`shouldBe` 2) . length)
            , expectField
                (#balanceLeftover . #ada . #toNatural)
                (`shouldBe` 100)
            , expectField
                (#balanceSelected . #ada . #toNatural)
                (`shouldBe` 1_000_000_000_000)
            ]
        let expectedFee = getFromResponse
                (#totalFee . #toNatural) responsePlan
        let balanceLeftover =getFromResponse
                (#balanceLeftover . #ada . #toNatural) responsePlan

        -- Perform a migration from the source wallet to the target wallet.
        --
        -- This migration will involve more than one transaction, where each
        -- transaction is sent one by one. It may happen that one of these
        -- transactions is rolled back or simply discarded entirely. The wallet
        -- doesn't currently have any retry mechanism, which means that
        -- transactions must be manually retried by clients.
        --
        -- The 'migrateWallet' function tries do exactly that: to make sure
        -- that rolled-back transactions are cancelled and retried until the
        -- migration is complete.
        --
        liftIO $ migrateWallet ctx sourceWallet targetAddressIds
        waitForTxImmutability ctx

        -- Check that funds become available in the target wallet.
        let expectedTargetBalance =
                sourceBalance - balanceLeftover - expectedFee
        request @ApiWallet ctx
            (Link.getWallet @'Shelley targetWallet) Default Empty
            >>= flip verify
            [ expectField
                (#balance . #available . #toNatural)
                (`shouldBe` expectedTargetBalance)
            , expectField
                (#balance . #total . #toNatural)
                (`shouldBe` expectedTargetBalance)
            ]

        -- Analyse the target wallet's UTxO distribution:
        responseStats <- request @ApiUtxoStatistics ctx
            (Link.getUTxOsStatistics @'Shelley targetWallet) Default Empty
        verify responseStats
            [ expectField
                (#distribution)
                ((`shouldBe` (Just 2)) . Map.lookup 1_000_000_000_000)
            ]

        -- Check that the source wallet has the expected leftover balance:
        responseFinalSourceBalance <- request @ApiByronWallet ctx
            (Link.getWallet @'Byron sourceWallet) Default Empty
        verify responseFinalSourceBalance
            [ expectResponseCode HTTP.status200
            , expectField (#balance . #available)
                (`shouldBe` ApiAmount 100)
            , expectField (#balance . #total)
                (`shouldBe` ApiAmount 100)
            ]

    it "BYRON_MIGRATE_03 - \
        \Migrating an empty wallet should fail."
        $ \ctx -> forM_ [emptyRandomWallet, emptyIcarusWallet]
        $ \emptyByronWallet -> runResourceT $ do
            sourceWallet <- emptyByronWallet ctx
            let sourceWalletId = sourceWallet ^. walletId
            targetWallet <- emptyWallet ctx
            targetAddresses <- listAddresses @n ctx targetWallet
            let targetAddressIds = targetAddresses <&>
                    (\(ApiTypes.ApiAddressWithPath addrId _ _) -> addrId)
            let ep = Link.migrateWallet @'Byron sourceWallet
            response <- request @[ApiTransaction n] ctx ep Default $
                Json [json|
                    { passphrase: #{fixturePassphrase}
                    , addresses: #{targetAddressIds}
                    }|]
            verify response
                [ expectResponseCode HTTP.status403
                , expectErrorMessage (errMsg403NothingToMigrate sourceWalletId)
                ]

    it "BYRON_MIGRATE_04 - \
        \Actual fee for migration is identical to predicted fee."
        $ \ctx -> forM_ [fixtureRandomWallet, fixtureIcarusWallet]
        $ \fixtureByronWallet -> runResourceT @IO $ do

            let feeExpected =
                    if _mainEra ctx >= ApiBabbage
                    then 334_100
                    else 333_900

            -- Restore a source wallet with funds.
            sourceWallet <- fixtureByronWallet ctx

            -- Create an empty target wallet:
            targetWallet <- emptyWallet ctx
            targetAddresses <- listAddresses @n ctx targetWallet
            let targetAddressIds = targetAddresses <&>
                    (\(ApiTypes.ApiAddressWithPath addrId _ _) -> addrId)

            -- Create a migration plan:
            let endpointPlan = (Link.createMigrationPlan @'Byron sourceWallet)
            responsePlan <- request @(ApiWalletMigrationPlan n)
                ctx endpointPlan Default $
                Json [json|{addresses: #{targetAddressIds}}|]
            verify responsePlan
                [ expectResponseCode HTTP.status202
                , expectField #totalFee (`shouldBe` ApiAmount feeExpected)
                , expectField #selections ((`shouldBe` 1) . length)
                ]

            -- Perform a migration:
            let endpointMigrate = Link.migrateWallet @'Byron sourceWallet
            responseMigrate <-
                request @[ApiTransaction n] ctx endpointMigrate Default $
                Json [json|
                    { passphrase: #{fixturePassphrase}
                    , addresses: #{targetAddressIds}
                    }|]
            -- Verify the fee is as expected:
            verify responseMigrate
                [ expectResponseCode HTTP.status202
                , expectField id ((`shouldBe` 1) . length)
                , expectField id
                    $ (`shouldBe` feeExpected)
                    . fromIntegral
                    . sum
                    . fmap apiTransactionFee
                ]

    it "BYRON_MIGRATE_05 - \
        \Migration fails if the wrong passphrase is supplied."
        $ \ctx -> forM_ [fixtureRandomWallet, fixtureIcarusWallet]
        $ \fixtureByronWallet -> runResourceT $ do

            -- Restore a Byron wallet with funds, to act as a source wallet:
            sourceWallet <- fixtureByronWallet ctx

            -- Create an empty target wallet:
            targetWallet <- emptyWallet ctx
            targetAddresses <- listAddresses @n ctx targetWallet
            let targetAddressIds = targetAddresses <&>
                    (\(ApiTypes.ApiAddressWithPath addrId _ _) -> addrId)

            -- Attempt to perform a migration:
            response <- request @[ApiTransaction n] ctx
                (Link.migrateWallet @'Byron sourceWallet)
                Default
                (Json [json|
                    { passphrase: "not-the-right-passphrase"
                    , addresses: #{targetAddressIds}
                    }|])
            verify response
                [ expectResponseCode HTTP.status403
                , expectErrorMessage errMsg403WrongPass
                ]

    describe "BYRON_MIGRATE_06 - \
        \It's possible to migrate to any valid address."
        $ forM_
              [ ("Random", emptyRandomWallet)
              , ("Icarus", emptyIcarusWallet)
              ] $ \(walType, destWallet) ->

            it ("From wallet type: " ++ walType) $ \ctx -> runResourceT $ do

                -- Create a Shelley address:
                wShelley <- emptyWallet ctx
                addrs <- listAddresses @n ctx wShelley
                let addrShelley = (addrs !! 1) ^. #id

                -- Create an Icarus address:
                addrIcarus <-
                    encodeAddress (sNetworkId @n) . head . icarusAddresses @n
                        <$> Mnemonics.generateSome Mnemonics.M15

                -- Create a Byron address:
                addrByron <-
                    encodeAddress (sNetworkId @n) . head . randomAddresses @n
                        <$> Mnemonics.generateSome Mnemonics.M12

                -- Create a source wallet:
                sourceWallet <- destWallet ctx

                -- Initiate a migration to all address types:
                response <- request @[ApiTransaction n] ctx
                    (Link.migrateWallet @'Byron sourceWallet) Default
                    (Json [json|
                        { passphrase: #{fixturePassphrase}
                        , addresses:
                            [ #{addrShelley}
                            , #{addrIcarus}
                            , #{addrByron}
                            ]
                        }|])
                verify response
                    [ expectResponseCode HTTP.status403
                    , expectErrorMessage
                        (errMsg403NothingToMigrate (sourceWallet ^. walletId))
                    ]

    it "BYRON_MIGRATE_07 - \
        \Including an invalidly-formatted passphrase results in a parser error."
        $ \ctx -> runResourceT $ do
            sourceWallet <- emptyRandomWallet ctx
            response <- request @[ApiTransaction n] ctx
                (Link.migrateWallet @'Byron sourceWallet) Default
                (NonJson "{passphrase:,}")
            verify response
                [ expectResponseCode HTTP.status400
                , expectErrorMessage
                    "Unexpected 'passphrase:,}', \
                    \expecting record key literal or }"
                ]

    it "BYRON_MIGRATE_08 - \
        \It's not possible to migrate a wallet whose total balance is less \
        \than the minimum ada quantity for an output."
        $ \ctx -> runResourceT @IO $ do

            -- Create a source wallet with a small number of small quantities:
            let mnemonicSentence =
                    [ "suffer", "decorate", "head", "opera"
                    , "yellow", "debate", "visa", "fire"
                    , "salute", "hybrid", "stone", "smart"
                    ] :: [Text]
            sourceWallet <- unsafeResponse <$> postByronWallet ctx
                (Json [json|{
                    "name": "Dust Byron Wallet",
                    "mnemonic_sentence": #{mnemonicSentence},
                    "passphrase": #{fixturePassphrase},
                    "style": "random"
                }|])
            eventually "Source wallet balance is correct." $ do
                request @ApiByronWallet ctx
                    (Link.getWallet @'Byron sourceWallet)
                    Default
                    Empty >>= flip verify
                    [ expectField (#balance . #available)
                        (`shouldBe` ApiAmount 15)
                    ]
            let sourceWalletId = sourceWallet ^. walletId

            -- Analyse the source wallet's UTxO distribution:
            let expectedSourceDistribution = [(10, 5)]
            responseSourceDistribution <- request @ApiUtxoStatistics ctx
                (Link.getUTxOsStatistics @'Byron sourceWallet) Default Empty
            verify responseSourceDistribution
                [ expectField #distribution
                    ((`shouldBe` expectedSourceDistribution)
                    . Map.toList
                    . Map.filter (> 0)
                    )
                ]

            -- Create an empty target wallet:
            targetWallet <- emptyWallet ctx
            targetAddresses <- listAddresses @n ctx targetWallet
            let targetAddressIds = targetAddresses <&>
                    (\(ApiTypes.ApiAddressWithPath addrId _ _) -> addrId)

            -- Attempt a migration:
            let ep = Link.migrateWallet @'Byron sourceWallet
            responseMigrate <- request @[ApiTransaction n] ctx ep Default $
                Json [json|
                    { passphrase: #{fixturePassphrase}
                    , addresses: #{targetAddressIds}
                    }|]
            verify responseMigrate
                [ expectResponseCode HTTP.status403
                , expectErrorMessage (errMsg403NothingToMigrate sourceWalletId)
                ]
  where
    -- Compute the fee associated with an API transaction.
    apiTransactionFee :: ApiTransaction n -> Word64
    apiTransactionFee t =
        inputBalance t - outputBalance t
      where
        inputBalance = fromIntegral
            . sum
            . fmap (view (#amount . #toNatural))
            . mapMaybe source
            . view #inputs
        outputBalance = fromIntegral
            . sum
            . fmap (view (#amount . #toNatural))
            . view #outputs

    migrateWallet
        :: Context
        -> ApiByronWallet
        -> [ApiAddress n]
        -> IO ()
    migrateWallet ctx src targets = do
        (status, _) <- request @(ApiWalletMigrationPlan n) ctx
            endpointCreateMigrationPlan Default payloadCreateMigrationPlan
        when (status == HTTP.status202) $ do
            -- The above request returns '403 Nothing to Migrate' when done.

            -- 1. Forget all pending transactions to unlock any locked UTxO:
            (_, txs) <- unsafeRequest
                @[ApiTransaction n] ctx endpointListTxs Empty
            forM_ txs $ forgetTxIf ((== ApiT Pending) . view #status)

            -- 2. Attempt to migrate:
            _ <- request @[ApiTransaction n] ctx endpointMigrateWallet Default
                payloadMigrateWallet

            -- 3. Wait long enough for transactions to have been inserted:
            waitForTxImmutability ctx

            -- 4. Recurse until the server tells us there's nothing left to
            -- migrate:
            migrateWallet ctx src targets
      where
        endpointCreateMigrationPlan =
            Link.createMigrationPlan @'Byron src
        endpointMigrateWallet =
            Link.migrateWallet @'Byron src
        endpointListTxs =
            Link.listTransactions @'Byron src
        endpointForget =
            Link.deleteTransaction @'Byron src

        payloadCreateMigrationPlan = Json [json|{"addresses": #{targets}}|]
        payloadMigrateWallet = Json [json|
            { "passphrase": #{fixturePassphrase}
            , "addresses": #{targets}
            }|]

        forgetTxIf predicate tx
            | predicate tx =
                void $ unsafeRequest @() ctx (endpointForget tx) Empty
            | otherwise =
                pure ()

    testAddressCycling sourceWalletType mkSourceWallet targetAddressCount = do
        let title = mconcat
                [ "Migration from "
                , sourceWalletType
                , " wallet to target address count: "
                , show targetAddressCount
                , "."
                ]
        it title $ \ctx -> runResourceT $ do

            -- Restore a Byron wallet with funds, to act as a source wallet:
            sourceWallet <- mkSourceWallet ctx
            let sourceBalance =
                    view (#balance . #available . #toNatural) sourceWallet

            -- Create an empty target wallet:
            targetWallet <- emptyWallet ctx
            targetAddresses <- listAddresses @n ctx targetWallet

            let targetAddressIds = take targetAddressCount targetAddresses <&>
                    (\(ApiTypes.ApiAddressWithPath addrId _ _) -> addrId)

            -- Create a migration plan:
            response0 <- request @(ApiWalletMigrationPlan n) ctx
                (Link.createMigrationPlan @'Byron sourceWallet) Default
                (Json [json|{addresses: #{targetAddressIds}}|])
            verify response0
                [ expectResponseCode HTTP.status202
                , expectField #totalFee (.> ApiAmount 0)
                ]
            let expectedFee = getFromResponse
                    (#totalFee . #toNatural) response0
            let balanceLeftover = getFromResponse
                    (#balanceLeftover . #ada . #toNatural) response0

            -- Perform a migration from the source wallet to the target wallet:
            response1 <- request @[ApiTransaction n] ctx
                (Link.migrateWallet @'Byron sourceWallet)
                Default
                (Json [json|
                    { passphrase: #{fixturePassphrase}
                    , addresses: #{targetAddressIds}
                    }|])
            verify response1
                [ expectResponseCode HTTP.status202
                , expectField id (`shouldSatisfy` (not . null))
                ]

            -- Check that funds have become available in the target wallet:
            let expectedTargetBalance =
                    sourceBalance - expectedFee - balanceLeftover
            waitForTxImmutability ctx
            request @ApiWallet ctx
                (Link.getWallet @'Shelley targetWallet) Default Empty
                >>= flip verify
                    [ expectField
                        (#balance . #available)
                        (`shouldBe` ApiAmount expectedTargetBalance)
                    , expectField
                        (#balance . #total)
                        (`shouldBe` ApiAmount expectedTargetBalance)
                    ]

            -- Check that the source wallet has a balance of zero:
            responseFinalSourceBalance <- request @ApiByronWallet ctx
                (Link.getWallet @'Byron sourceWallet) Default Empty
            verify responseFinalSourceBalance
                [ expectField
                    (#balance . #available)
                    (`shouldBe` ApiAmount 0)
                , expectField
                    (#balance . #total)
                    (`shouldBe` ApiAmount 0)
                ]<|MERGE_RESOLUTION|>--- conflicted
+++ resolved
@@ -33,14 +33,12 @@
 import Cardano.Wallet.Api.Types.Amount
     ( ApiAmount (ApiAmount)
     )
-<<<<<<< HEAD
 import Cardano.Wallet.Api.Types.Error
     ( ApiErrorInfo (..)
     , ApiErrorNoSuchWallet (ApiErrorNoSuchWallet)
-=======
+    )
 import Cardano.Wallet.Api.Types.Era
     ( ApiEra (..)
->>>>>>> 0d3a9b0e
     )
 import Cardano.Wallet.Primitive.NetworkId
     ( HasSNetworkId (..)
